--- conflicted
+++ resolved
@@ -4,12 +4,8 @@
 	public int geneNodeCount;
 	public int traversalNodeCount;
 	protected int[] embedding;
-<<<<<<< HEAD
-	public double probability;
-=======
 	public double probability = 1.0;
 	public double probabilitySum = 1.0;
->>>>>>> 4a394747
 
 	public Embedding(int gnc) {
 		geneNodeCount = gnc;
@@ -53,10 +49,6 @@
 			traversalNodeCount = tnc;
 			embedding = new int[geneNodeCount * traversalNodeCount];
 		}
-<<<<<<< HEAD
-
-=======
->>>>>>> 4a394747
 		java.util.Arrays.fill(embedding, -1);
 	}
 
@@ -68,8 +60,6 @@
 		}
 		System.arraycopy(src.embedding, 0, embedding, 0, embedding.length);
 		probability = src.probability;
-<<<<<<< HEAD
-=======
 		probabilitySum = src.probabilitySum;
     }
 
@@ -83,7 +73,6 @@
 			if (embedding[i] == -1)
 				embedding[i] = src.embedding[i];
 		}
->>>>>>> 4a394747
 	}
 
 	public String rowToString(int row) {
